--- conflicted
+++ resolved
@@ -4,12 +4,7 @@
 #Then run chat.py by using the command
 >streamlit run chat.py
 
-<<<<<<< HEAD
 Create a .env file and make a folder in .streamlit/secrets.toml put in the gemini api key there as :
 GOOGLE_API_KEY = "your api key in here"
-=======
-Create a .env file and make a folder in .streamlit/secrets/toml put in the gemini api key there as :
-GOOGLE_API_KEY = "your api key in here"
 
-Link link : https://edugenius-ai-powered-educational-assistant-8pksgk6hpmewf4tcph6.streamlit.app/
->>>>>>> cc52a1df
+Link link : https://edugenius-ai-powered-educational-assistant-8pksgk6hpmewf4tcph6.streamlit.app/